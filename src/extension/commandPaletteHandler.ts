--- conflicted
+++ resolved
@@ -15,7 +15,7 @@
 import { ErrorHelper } from "../common/error/errorHelper";
 import { InternalErrorCode } from "../common/error/internalErrorCode";
 import { CONTEXT_VARIABLES_NAMES } from "../common/contextVariablesNames";
-import { TipNotificationService } from "../extension/tipsNotificationsService/tipsNotificationService";
+import { TipNotificationService } from "../extension/services/tipsNotificationsService/tipsNotificationService";
 import * as XDL from "./exponent/xdlInterface";
 import { SettingsHelper } from "./settingsHelper";
 import { OutputChannelLogger } from "./log/OutputChannelLogger";
@@ -42,10 +42,6 @@
 import { InspectorViewFactory } from "./networkInspector/views/inspectorViewFactory";
 import { WindowsPlatform } from "./windows/windowsPlatform";
 import { MacOSPlatform } from "./macos/macOSPlatform";
-<<<<<<< HEAD
-=======
-import { TipNotificationService } from "./services/tipsNotificationsService/tipsNotificationService";
->>>>>>> f266eeb8
 import { debugConfigurations } from "./debuggingConfiguration/debugConfigTypesAndConstants";
 import { AndroidTargetManager } from "./android/androidTargetManager";
 import { IOSTargetManager } from "./ios/iOSTargetManager";
@@ -559,10 +555,11 @@
 
             if (!token.isCancellationRequested && config) {
                 // Always use the first available debug configuration.
-                const cursorPosition = LaunchJsonCompletionHelper.getCursorPositionInConfigurationsArray(
-                    document,
-                    position,
-                );
+                const cursorPosition =
+                    LaunchJsonCompletionHelper.getCursorPositionInConfigurationsArray(
+                        document,
+                        position,
+                    );
                 if (!cursorPosition) {
                     return;
                 }
