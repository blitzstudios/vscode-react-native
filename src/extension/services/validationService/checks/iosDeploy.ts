// Copyright (c) Microsoft Corporation. All rights reserved.
// Licensed under the MIT license. See LICENSE file in the project root for details.

<<<<<<< HEAD
import { basicCheck, createNotFoundMessage } from "../util";
import { ValidationCategoryE, IValidation, ValidationResultT } from "./types";
=======
import * as cexists from "command-exists";
>>>>>>> 09f6024f
import * as nls from "vscode-nls";
import { createNotFoundMessage } from "../util";
import { ValidationCategoryE, IValidation, ValidationResultT } from "./types";

nls.config({
    messageFormat: nls.MessageFormat.bundle,
    bundleFormat: nls.BundleFormat.standalone,
})();

const toLocale = nls.loadMessageBundle();

const label = "ios-deploy";

async function test(): Promise<ValidationResultT> {
    const result = await basicCheck({
        command: "ios-deploy",
    });

    if (!result.exists) {
        return {
            status: "partial-success", // not necessary required
            comment: createNotFoundMessage(label),
        };
    }

    return {
        status: "success",
    };
}

const main: IValidation = {
    label,
    platform: ["darwin"],
    description: toLocale(
        "IosDeployTestDescription",
        "Required for installing your app on a physical device with the CLI",
    ),
    category: ValidationCategoryE.iOS,
    exec: test,
};

export default main;<|MERGE_RESOLUTION|>--- conflicted
+++ resolved
@@ -1,14 +1,8 @@
 // Copyright (c) Microsoft Corporation. All rights reserved.
 // Licensed under the MIT license. See LICENSE file in the project root for details.
 
-<<<<<<< HEAD
+import * as nls from "vscode-nls";
 import { basicCheck, createNotFoundMessage } from "../util";
-import { ValidationCategoryE, IValidation, ValidationResultT } from "./types";
-=======
-import * as cexists from "command-exists";
->>>>>>> 09f6024f
-import * as nls from "vscode-nls";
-import { createNotFoundMessage } from "../util";
 import { ValidationCategoryE, IValidation, ValidationResultT } from "./types";
 
 nls.config({
