--- conflicted
+++ resolved
@@ -5,11 +5,8 @@
 import * as path from "path";
 import * as vscode from "vscode";
 import {CommandPaletteHandler} from "./commandPaletteHandler";
-<<<<<<< HEAD
 import {Packager} from "../common/packager";
-=======
 import {EntryPointHandler} from "../common/entryPointHandler";
->>>>>>> 08c40fc9
 import {ReactNativeProjectHelper} from "../common/reactNativeProjectHelper";
 import {ReactDirManager} from "./reactDirManager";
 import {IntellisenseHelper} from "./intellisenseHelper";
@@ -21,15 +18,11 @@
 const commandPaletteHandler = new CommandPaletteHandler(vscode.workspace.rootPath, globalPackager);
 const extensionServer = new ExtensionServer(globalPackager);
 
-<<<<<<< HEAD
-=======
 const outputChannel = vscode.window.createOutputChannel("React-Native");
 const entryPointHandler = new EntryPointHandler(outputChannel);
-const commandPaletteHandler = new CommandPaletteHandler(vscode.workspace.rootPath);
 const reactNativeProjectHelper = new ReactNativeProjectHelper(vscode.workspace.rootPath);
 const fsUtil = new FileSystem();
 
->>>>>>> 08c40fc9
 export function activate(context: vscode.ExtensionContext): void {
     entryPointHandler.runApp("react-native", () => <string>require("../../package.json").version, "Failed to activate the React Native Tools extension", () => {
         return reactNativeProjectHelper.isReactNativeProject()
@@ -37,8 +30,9 @@
                 if (isRNProject) {
                     warnWhenReactNativeVersionIsNotSupported();
                     entryPointHandler.runFunction("debugger.setupLauncherStub", "Failed to setup the stub launcher for the debugger", () =>
-                        setupReactNativeDebugger().then(() =>
-                            setupReactDir(context)));
+                        setupReactNativeDebugger()
+                            .then(() => setupReactDir(context))
+                            .then(() => setupExtensionServer(context)));
                     entryPointHandler.runFunction("intelliSense.setup", "Failed to setup IntelliSense", () =>
                         IntellisenseHelper.setupReactNativeIntellisense());
                 }
@@ -70,22 +64,13 @@
         });
 }
 
-<<<<<<< HEAD
-                    const nodeDebugPath = vscode.extensions.getExtension("andreweinand.node-debug").extensionPath;
-                    const fsUtil = new FileSystem();
-                    fsUtil.writeFile(path.resolve(__dirname, "../", "debugger", "nodeDebugLocation.json"), JSON.stringify({ nodeDebugPath })).done();
-                }).then(() => {
-                    return extensionServer.setup()
-                        .then(() => {
-                            context.subscriptions.push(extensionServer);
-                        })
-                        .fail(reason => {
-                            // TODO @digeff - update error reporting call
-                            vscode.window.showErrorMessage("Could not start the react-native extension server. Please check your launch.json configuration and try to change the port.");
-                        });
-                });
-        }).done();
-=======
+function setupExtensionServer(context: vscode.ExtensionContext): Q.Promise<void> {
+    return extensionServer.setup()
+        .then(() => {
+            context.subscriptions.push(extensionServer);
+        });
+}
+
 function warnWhenReactNativeVersionIsNotSupported(): void {
     return reactNativeProjectHelper.validateReactNativeVersion().done(() => { }, reason => {
         TelemetryHelper.sendSimpleEvent("unsupportedRNVersion", { rnVersion: reason });
@@ -95,7 +80,6 @@
         outputChannel.appendLine(longMessage);
         outputChannel.show();
     });
->>>>>>> 08c40fc9
 }
 
 function registerReactNativeCommands(context: vscode.ExtensionContext): void {
