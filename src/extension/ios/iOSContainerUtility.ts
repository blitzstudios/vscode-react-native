// Copyright (c) Microsoft Corporation. All rights reserved.
// Licensed under the MIT license. See LICENSE file in the project root for details.

import * as fs from "fs";
import * as path from "path";
import { logger } from "vscode-debugadapter/lib/logger";
import { ChildProcess } from "../../common/node/childProcess";
import { PromiseUtil } from "../../common/node/promise";
import { OutputChannelLogger } from "../log/OutputChannelLogger";
import { IDebuggableMobileTarget } from "../mobileTarget";

/**
 * @preserve
 * Start region: the code is borrowed from https://github.com/facebook/flipper/blob/c2848df7f210c363113797c0f2e3db8c5d4fd49f/desktop/app/src/server/devices/ios/iOSContainerUtility.tsx
 *
 * Copyright (c) Facebook, Inc. and its affiliates.
 *
 * This source code is licensed under the MIT license found in the
 * LICENSE file in the root directory of this source tree.
 *
 * @format
 */

export const idbPath = "/usr/local/bin/idb";
// Use debug to get helpful logs when idb fails
const idbLogLevel = "DEBUG";

type IdbTarget = {
    name: string;
    udid: string;
    state: string;
    type: string;
    target_type?: string;
    os_version: string;
    architecture: string;
};

export type DeviceTarget = IDebuggableMobileTarget;

export const isIdbAvailable = PromiseUtil.promiseCacheDecorator<boolean>(isAvailable);

function isAvailable(): Promise<boolean> {
    if (!idbPath) {
        return Promise.resolve(false);
    }
    return fs.promises
        .access(idbPath, fs.constants.X_OK)
        .then(() => true)
        .catch(() => false);
}

export async function isXcodeDetected(): Promise<boolean> {
    return new ChildProcess()
        .execToString("xcode-select -p")
<<<<<<< HEAD
        .then(stdout => {
            return fs.existsSync(stdout.trim());
        })
        .catch(() => false);
=======
        .then(stdout => fs.existsSync(stdout.trim()))
        .catch(_ => false);
>>>>>>> 404a32ed
}

async function queryTargetsWithoutXcodeDependency(
    idbCompanionPath: string,
    isAvailableFunc: (idbPath: string) => Promise<boolean>,
): Promise<Array<DeviceTarget>> {
    if (await isAvailableFunc(idbCompanionPath)) {
        return new ChildProcess()
            .execToString(`${idbCompanionPath} --list 1 --only device`)
            .then(stdout => parseIdbTargets(stdout))
            .catch((e: Error) => {
                logger.warn(
                    `Failed to query idb_companion --list 1 --only device for physical targets: ${String(
                        e,
                    )}`,
                );
                return [];
            });
    }
    logger.warn(
        `Unable to locate idb_companion in ${idbCompanionPath}. Try running sudo yum install -y fb-idb`,
    );
    return [];
}

function parseIdbTargets(lines: string): Array<DeviceTarget> {
    return lines
        .trim()
        .split("\n")
        .map(line => line.trim())
        .filter(Boolean)
        .map(line => JSON.parse(line))
        .filter(({ state }: IdbTarget) => state.toLocaleLowerCase() === "booted")
        .map<IdbTarget>(({ type, target_type, ...rest }: IdbTarget) => ({
            type: (type || target_type) === "simulator" ? "emulator" : "physical",
            ...rest,
        }))
        .map<DeviceTarget>((target: IdbTarget) => ({
            id: target.udid,
            isVirtualTarget: target.type === "emulator",
            name: target.name,
            isOnline: true,
        }));
}

export async function idbListTargets(idbPath: string): Promise<Array<DeviceTarget>> {
    return new ChildProcess()
        .execToString(`${idbPath} list-targets --json`)
        .then(stdout =>
            // See above.
            parseIdbTargets(stdout),
        )
        .catch((e: Error) => {
            logger.warn(`Failed to query idb for targets: ${String(e)}`);
            return [];
        });
}

async function targets(): Promise<Array<DeviceTarget>> {
    if (process.platform !== "darwin") {
        return [];
    }
    const isXcodeInstalled = await isXcodeDetected();
    if (!isXcodeInstalled) {
        const idbCompanionPath = path.dirname(idbPath) + "/idb_companion";
        return queryTargetsWithoutXcodeDependency(idbCompanionPath, isAvailable);
    }

    // Not all users have idb installed because you can still use
    // Flipper with Simulators without it.
    // But idb is MUCH more CPU efficient than xcrun, so
    // when installed, use it. This still holds true
    // with the move from instruments to xcrun.
    // TODO: Move idb availability check up.
    return (await isIdbAvailable())
        ? await idbListTargets(idbPath)
        : new ChildProcess()
              .execToString("xcrun xctrace list devices")
              .then(stdout => {
                  const targets: DeviceTarget[] = [];
                  const lines = stdout
                      .split("\n")
                      .map(line => line.trim())
                      .filter(line => !!line);
                  const firstDevicesIndex = lines.indexOf("== Devices ==") + 1;
                  const lastDevicesIndex = lines.indexOf("== Simulators ==") - 1;
                  for (let i = firstDevicesIndex; i <= lastDevicesIndex; i++) {
                      const line = lines[i];
                      const params = line
                          .split(" ")
                          .map(el => el.trim())
                          .filter(el => !!el);
                      // Add only devices with system version
                      if (
                          params[params.length - 1].match(/\(.+\)/) &&
                          params[params.length - 2].match(/\(.+\)/)
                      ) {
                          targets.push({
                              id: params[params.length - 1].replace(/\(|\)/g, "").trim(),
                              name: params.slice(0, params.length - 2).join(" "),
                              isVirtualTarget: false,
                              isOnline: true,
                          });
                      }
                  }
                  return targets;
              })
              .catch(e => {
                  logger.warn(`Failed to query for devices using xctrace: ${String(e)}`);
                  return [];
              });
}

async function push(
    udid: string,
    src: string,
    bundleId: string,
    dst: string,
    logger?: OutputChannelLogger,
): Promise<void> {
    const cp = new ChildProcess();
    await checkIdbIsInstalled();
    return wrapWithErrorMessage(
        cp
            .execToString(
                `${idbPath} --log ${idbLogLevel} file push --udid ${udid} --bundle-id ${bundleId} '${src}' '${dst}'`,
            )
            .then(() => {
                return;
            })
            .catch(e => handleMissingIdb(e)),
        logger,
    );
}

async function pull(
    udid: string,
    src: string,
    bundleId: string,
    dst: string,
    logger?: OutputChannelLogger,
): Promise<void> {
    const cp = new ChildProcess();
    await checkIdbIsInstalled();
    return wrapWithErrorMessage(
        cp
            .execToString(
                `${idbPath} --log ${idbLogLevel} file pull --udid ${udid} --bundle-id ${bundleId} '${src}' '${dst}'`,
            )
            .then(() => {
                return;
            })
            .catch(e => handleMissingIdb(e)),
        logger,
    );
}

export async function checkIdbIsInstalled(): Promise<void> {
    const isInstalled = await isIdbAvailable();
    if (!isInstalled) {
        throw new Error(
            `idb is required to use iOS devices. Please install it with instructions from https://github.com/facebook/idb.`,
        );
    }
}

// The fb-internal idb binary is a shim that downloads the proper one on first run. It requires sudo to do so.
// If we detect this, Tell the user how to fix it.
function handleMissingIdb(e: Error): void {
    if (e.message && e.message.includes("sudo: no tty present and no askpass program specified")) {
        throw new Error(
            `idb doesn't appear to be installed. Run "${idbPath} list-targets" to fix this.`,
        );
    }
    throw e;
}

function wrapWithErrorMessage<T>(p: Promise<T>, logger?: OutputChannelLogger): Promise<T> {
    return p.catch((e: Error) => {
        logger?.error(e.message);
        // Give the user instructions. Don't embed the error because it's unique per invocation so won't be deduped.
        throw new Error(
            "A problem with idb has ocurred. Please run `sudo rm -rf /tmp/idb*` and `sudo yum install -y fb-idb` to update it, if that doesn't fix it, post in https://github.com/microsoft/vscode-react-native.",
        );
    });
}

export default {
    isAvailable,
    targets,
    push,
    pull,
};

/**
 * @preserve
 * End region: https://github.com/facebook/flipper/blob/c2848df7f210c363113797c0f2e3db8c5d4fd49f/desktop/app/src/server/devices/ios/iOSContainerUtility.tsx
 */<|MERGE_RESOLUTION|>--- conflicted
+++ resolved
@@ -52,15 +52,8 @@
 export async function isXcodeDetected(): Promise<boolean> {
     return new ChildProcess()
         .execToString("xcode-select -p")
-<<<<<<< HEAD
-        .then(stdout => {
-            return fs.existsSync(stdout.trim());
-        })
-        .catch(() => false);
-=======
         .then(stdout => fs.existsSync(stdout.trim()))
         .catch(_ => false);
->>>>>>> 404a32ed
 }
 
 async function queryTargetsWithoutXcodeDependency(
