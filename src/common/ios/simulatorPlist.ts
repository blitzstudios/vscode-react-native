--- conflicted
+++ resolved
@@ -1,64 +1,45 @@
-// Copyright (c) Microsoft Corporation. All rights reserved.
-// Licensed under the MIT license. See LICENSE file in the project root for details.
-
-import * as fs from "fs";
-import * as path from "path";
-import * as Q from "q";
-
-import {PlistBuddy} from "./plistBuddy";
-import {Node} from "../../common/node/node";
-import {Log} from "../../common/log";
-
-import {TelemetryHelper} from "../../common/telemetryHelper";
-import {Telemetry} from "../../common/telemetry";
-
-export class SimulatorPlist {
-    private projectRoot: string;
-
-    constructor(projectRoot: string) {
-        this.projectRoot = projectRoot;
-    }
-
-    public findPlistFile(): Q.Promise<string> {
-
-        return Q.all<any>([
-            new PlistBuddy().getBundleId(this.projectRoot), // Find the name of the application
-            new Node.ChildProcess().exec("xcrun simctl getenv booted HOME").outcome]) // Find the path of the simulator we are running
-<<<<<<< HEAD
-        .spread((bundleId: string, pathBuffer: Buffer) => {
-            const pathBefore = path.join(pathBuffer.toString().trim(), "Containers", "Data", "Application");
-            const pathAfter = path.join("Library", "Preferences", `${bundleId}.plist`);
-
-            // Look through $SIMULATOR_HOME/Containers/Data/Application/*/Library/Preferences to find $BUNDLEID.plist
-            return Q.nfcall(fs.readdir, pathBefore).then((apps: string[]) => {
-                const mockableFS = new Node.FileSystem();
-                const plistCandidates = apps.map((app: string) => path.join(pathBefore, app, pathAfter)).filter(mockableFS.existsSync);
-                if (plistCandidates.length === 0) {
-                    throw new Error(`Unable to find plist file for ${bundleId}`);
-                } else if (plistCandidates.length > 1) {
-                    TelemetryHelper.sendSimpleEvent("multipleDebugPlistFound");
-                    Log.logMessage("Warning: Multiple plist candidates found. Application may not be in debug mode");
-                }
-
-                return plistCandidates[0];
-=======
-            .spread((bundleId: string, pathBuffer: Buffer) => {
-                const pathBefore = path.join(pathBuffer.toString().trim(), "Containers", "Data", "Application");
-                const pathAfter = path.join("Library", "Preferences", `${bundleId}.plist`);
-
-                // Look through $SIMULATOR_HOME/Containers/Data/Application/*/Library/Preferences to find $BUNDLEID.plist
-                return Q.nfcall(fs.readdir, pathBefore).then((apps: string[]) => {
-                    const mockableFS = new Node.FileSystem();
-                    const plistCandidates = apps.map((app: string) => path.join(pathBefore, app, pathAfter)).filter(mockableFS.existsSync);
-                    if (plistCandidates.length === 0) {
-                        throw new Error(`Unable to find plist file for ${bundleId}`);
-                    } else if (plistCandidates.length > 1) {
-                        Log.logMessage("Warning: Multiple plist candidates found. Application may not be in debug mode");
-                    }
-
-                    return plistCandidates[0];
-                });
->>>>>>> 486df9b0
-            });
-    }
+// Copyright (c) Microsoft Corporation. All rights reserved.
+// Licensed under the MIT license. See LICENSE file in the project root for details.
+
+import * as fs from "fs";
+import * as path from "path";
+import * as Q from "q";
+
+import {PlistBuddy} from "./plistBuddy";
+import {Node} from "../../common/node/node";
+import {Log} from "../../common/log";
+
+import {TelemetryHelper} from "../../common/telemetryHelper";
+import {Telemetry} from "../../common/telemetry";
+
+export class SimulatorPlist {
+    private projectRoot: string;
+
+    constructor(projectRoot: string) {
+        this.projectRoot = projectRoot;
+    }
+
+    public findPlistFile(): Q.Promise<string> {
+
+        return Q.all<any>([
+            new PlistBuddy().getBundleId(this.projectRoot), // Find the name of the application
+            new Node.ChildProcess().exec("xcrun simctl getenv booted HOME").outcome]) // Find the path of the simulator we are running
+            .spread((bundleId: string, pathBuffer: Buffer) => {
+                const pathBefore = path.join(pathBuffer.toString().trim(), "Containers", "Data", "Application");
+                const pathAfter = path.join("Library", "Preferences", `${bundleId}.plist`);
+
+                // Look through $SIMULATOR_HOME/Containers/Data/Application/*/Library/Preferences to find $BUNDLEID.plist
+                return Q.nfcall(fs.readdir, pathBefore).then((apps: string[]) => {
+                    const mockableFS = new Node.FileSystem();
+                    const plistCandidates = apps.map((app: string) => path.join(pathBefore, app, pathAfter)).filter(mockableFS.existsSync);
+                    if (plistCandidates.length === 0) {
+                        throw new Error(`Unable to find plist file for ${bundleId}`);
+                    } else if (plistCandidates.length > 1) {
+                        TelemetryHelper.sendSimpleEvent("multipleDebugPlistFound");
+                        Log.logMessage("Warning: Multiple plist candidates found. Application may not be in debug mode");
+                    }
+
+                    return plistCandidates[0];
+                });
+            }
 }