--- conflicted
+++ resolved
@@ -63,48 +63,22 @@
 
     public spawn(info: ISpawnInfo, options: ISpawnOptions = {}): ISpawnResult {
         let outcome = Q.defer<void>();
-        let commandWithArgs = command + " " + args.join(" ");
+        let commandWithArgs = info.command + " " + info.args.join(" ");
 
         let spawnedProcess = child_process.spawn(info.command, info.args, options);
         spawnedProcess.once("error", (error: any) => {
             outcome.reject(error);
         });
-<<<<<<< HEAD
 
         if (info.waitForExit) {
             spawnedProcess.once("exit", (code: number) => {
                 if (code === 0) {
                     outcome.resolve(void 0);
                 } else {
-                    outcome.reject(ErrorHelper.getInternalError(InternalErrorCode.CommandFailed));
+                    outcome.reject(ErrorHelper.getInternalError(InternalErrorCode.CommandFailed, commandWithArgs, code));
                 }
             });
         }
-=======
-        spawnedProcess.once("exit", (code: number) => {
-            if (code === 0) {
-                outcome.resolve(void 0);
-            } else {
-                outcome.reject(ErrorHelper.getInternalError(InternalErrorCode.CommandFailedWithErrorCode, commandWithArgs, code));
-            }
-        });
-
-        return {
-              spawnedProcess: spawnedProcess,
-              stdin: spawnedProcess.stdin,
-              stdout: spawnedProcess.stdout,
-              stderr: spawnedProcess.stderr,
-              outcome: outcome.promise };
-    }
-
-    public spawn(command: string, args?: string[], options: ISpawnOptions = {}): ISpawnResult {
-        let outcome = Q.defer<void>();
-        let commandWithArgs = command + " " + args.join(" ");
-        let spawnedProcess = child_process.spawn(command, args, options);
-        spawnedProcess.once("error", (error: any) => {
-            outcome.reject(ErrorHelper.getNestedError(error, InternalErrorCode.CommandFailed, commandWithArgs));
-        });
->>>>>>> 775580be
 
         return {
               spawnedProcess: spawnedProcess,
