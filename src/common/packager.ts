--- conflicted
+++ resolved
@@ -107,13 +107,12 @@
         return this.packagerPort || SettingsHelper.getPackagerPort(this.workspacePath);
     }
 
-<<<<<<< HEAD
     public getReactNativePackagerCommandName(): string {
         return SettingsHelper.getReactNativePackagerCommandName(this.workspacePath);
-=======
+    }
+
     public resetToSettingsPort(): void {
         this.packagerPort = SettingsHelper.getPackagerPort(this.workspacePath);
->>>>>>> 1dd853d7
     }
 
     public setRunOptions(runOptions: IRunOptions): void {
@@ -257,22 +256,15 @@
                 this.projectPath,
             );
 
-<<<<<<< HEAD
             const packagerCommand = this.getReactNativePackagerCommandName();
 
-            const packagerSpawnResult = new CommandExecutor(
-                nodeModulesRoot,
-                this.projectPath,
-                this.logger,
-            ).spawnReactPackager(packagerCommand, args, spawnOptions);
-=======
             let packagerSpawnResult;
             if (this.runOptions?.platform != "exponent" && this.runOptions?.platform != "expoweb") {
                 packagerSpawnResult = new CommandExecutor(
-                    nodeModulesRoot,
-                    this.projectPath,
-                    this.logger,
-                ).spawnReactPackager(args, spawnOptions);
+                  nodeModulesRoot,
+                  this.projectPath,
+                  this.logger,
+              ).spawnReactPackager(packagerCommand, args, spawnOptions);
             } else if (this.runOptions?.platform == "exponent") {
                 packagerSpawnResult = new CommandExecutor(
                     nodeModulesRoot,
@@ -287,7 +279,6 @@
                 ).spawnExpoPackager(["--web"]);
             }
 
->>>>>>> 1dd853d7
             this.packagerProcess = packagerSpawnResult.spawnedProcess;
 
             packagerSpawnResult.outcome.catch(() => {}); // We ignore all outcome errors
