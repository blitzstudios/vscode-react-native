--- conflicted
+++ resolved
@@ -6,14 +6,9 @@
 import {Log} from "./log/log";
 import {Node} from "./node/node";
 import {ISpawnResult} from "./node/childProcess";
-<<<<<<< HEAD
-import {OutputChannel} from "vscode";
-import {NestedError} from "./nestedError";
 import {HostPlatformResolver} from "../common/hostPlatform";
-=======
 import {ErrorHelper} from "./error/errorHelper";
 import {InternalErrorCode} from "./error/internalErrorCode";
->>>>>>> 004cf10e
 
 interface EnvironmentOptions {
     REACT_DEBUGGER?: string;
@@ -106,24 +101,10 @@
     public killReactPackager(packagerProcess: ChildProcess): Q.Promise<void> {
         Log.logMessage("Stopping Packager");
         if (packagerProcess) {
-<<<<<<< HEAD
             return HostPlatformResolver.getHostPlatform().killProcess(packagerProcess)
                 .then(() => {
-                    Log.logMessage("Packager stopped", outputChannel);
-                });
-=======
-            /* To reliably kill the child process on all versions of Windows,
-             * please use taskkill to end the packager process */
-            if (process.platform === "win32") {
-                return new Node.ChildProcess().exec("taskkill /pid " + packagerProcess.pid + " /T /F").outcome.then(() => {
                     Log.logMessage("Packager stopped");
                 });
-            } else {
-                packagerProcess.kill();
-                Log.logMessage("Packager stopped");
-                return Q.resolve<void>(void 0);
-            }
->>>>>>> 004cf10e
         } else {
             Log.logMessage("Packager not found");
             return Q.resolve<void>(void 0);
@@ -144,26 +125,9 @@
         if (args) {
             runArguments = runArguments.concat(args);
         }
-<<<<<<< HEAD
+
         let reactCommand = HostPlatformResolver.getHostPlatform().getReactNativeCommand();
-        return this.spawnChildProcess(reactCommand, runArguments, options, outputChannel);
-=======
-        return this.spawnChildProcess(this.getReactCommandName(), runArguments, options);
-    }
-
-    /**
-     * Resolves the dev machine, desktop platform.
-     */
-    private getReactCommandName() {
-        let platform = process.platform;
-        switch (platform) {
-            case "darwin":
-                return "react-native";
-            case "win32":
-            default:
-                return "react-native.cmd";
-        }
->>>>>>> 004cf10e
+        return this.spawnChildProcess(reactCommand, runArguments, options);
     }
 
     private spawnChildProcess(command: string, args: string[], options: Options = {}): ISpawnResult {
