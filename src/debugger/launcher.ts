// Copyright (c) Microsoft Corporation. All rights reserved.
// Licensed under the MIT license. See LICENSE file in the project root for details.

import * as fs from "fs";
import * as path from "path";
import * as Q from "q";
import {MultipleLifetimesAppWorker} from "./appWorker";
import {Log} from "../common/log/log";
import {ErrorHelper} from "../common/error/errorHelper";
import {InternalErrorCode} from "../common/error/internalErrorCode";
import {ScriptImporter} from "./scriptImporter";
import {PlatformResolver} from "./platformResolver";
import {TelemetryHelper} from "../common/telemetryHelper";
import {IRunOptions} from "../common/launchArgs";
import {RemoteExtension} from "../common/remoteExtension";
import {EntryPointHandler, ProcessType} from "../common/entryPointHandler";

export class Launcher {
    private projectRootPath: string;

    constructor(projectRootPath: string) {
        this.projectRootPath = projectRootPath;
    }

    public launch(): void {
        // Enable telemetry
        new EntryPointHandler(ProcessType.Debugee).runApp("react-native-debug-process", () => this.getAppVersion(),
            ErrorHelper.getInternalError(InternalErrorCode.DebuggingFailed), this.projectRootPath, () => {
            return TelemetryHelper.generate("launch", (generator) => {
                const resolver = new PlatformResolver();
                const runOptions = this.parseRunOptions();
                const mobilePlatform = resolver.resolveMobilePlatform(runOptions.platform, runOptions);
                if (!mobilePlatform) {
                    throw new RangeError("The target platform could not be read. Did you forget to add it to the launch.json configuration arguments?");
                } else {
                    const sourcesStoragePath = path.join(this.projectRootPath, ".vscode", ".react");
                    let remoteExtension = new RemoteExtension(this.projectRootPath);
                    return Q({})
                        .then(() => {
                            generator.step("startPackager");
                            return remoteExtension.startPackager();
                        })
                        .then(() => {
                            let scriptImporter = new ScriptImporter(sourcesStoragePath);
                            return scriptImporter.downloadDebuggerWorker(sourcesStoragePath).then(() => {
                                Log.logMessage("Downloaded debuggerWorker.js (Logic to run the React Native app) from the Packager.");
                            });
                        })
                        // We've seen that if we don't prewarm the bundle cache, the app fails on the first attempt to connect to the debugger logic
                        // and the user needs to Reload JS manually. We prewarm it to prevent that issue
                        .then(() => {
                            generator.step("prewarmBundleCache");
<<<<<<< HEAD
                            return remoteExtension.prewarmBundleCache(runOptions.platform);
                        })
                        .then(() => {
                            generator.step("mobilePlatform.runApp");
                            return mobilePlatform.runApp();
=======
                            Log.logMessage("Prewarming bundle cache. This may take a while ...");
                            return extensionMessageSender.sendMessage(em.ExtensionMessage.PREWARM_BUNDLE_CACHE, [runOptions.platform]);
                        })
                        .then(() => {
                            generator.step("mobilePlatform.runApp");
                            Log.logMessage("Building and running application.");
                            return mobilePlatform.runApp(runOptions);
>>>>>>> d2851314
                        })
                        .then(() => {
                            generator.step("Starting App Worker");
                            Log.logMessage("Starting debugger app worker.");
                            return new MultipleLifetimesAppWorker(sourcesStoragePath, runOptions.debugAdapterPort).start();
                        }) // Start the app worker
                        .then(() => {
                            generator.step("mobilePlatform.enableJSDebuggingMode");
                            return mobilePlatform.enableJSDebuggingMode();
                        }).then(() =>
                            Log.logMessage("Debugging session started successfully."));
                }
            });
        });
    }

    private getAppVersion() {
        return JSON.parse(fs.readFileSync(path.join(__dirname, "..", "..", "package.json"), "utf-8")).version;
    }

    /**
     * Parses the launch arguments set in the launch configuration.
     */
    private parseRunOptions(): IRunOptions {
        const result: IRunOptions = { projectRoot: this.projectRootPath };
        // We expect our debugAdapter to pass in arguments as [platform, debugAdapterPort, target?];

        result.platform = process.argv[2].toLowerCase();
        result.debugAdapterPort = parseInt(process.argv[3], 10) || 9090;
        result.target = process.argv[4];
        result.logCatArguments = process.argv[5];

        return result;
    }
}<|MERGE_RESOLUTION|>--- conflicted
+++ resolved
@@ -50,21 +50,13 @@
                         // and the user needs to Reload JS manually. We prewarm it to prevent that issue
                         .then(() => {
                             generator.step("prewarmBundleCache");
-<<<<<<< HEAD
+                            Log.logMessage("Prewarming bundle cache. This may take a while ...");
                             return remoteExtension.prewarmBundleCache(runOptions.platform);
                         })
                         .then(() => {
                             generator.step("mobilePlatform.runApp");
+                            Log.logMessage("Building and running application.");
                             return mobilePlatform.runApp();
-=======
-                            Log.logMessage("Prewarming bundle cache. This may take a while ...");
-                            return extensionMessageSender.sendMessage(em.ExtensionMessage.PREWARM_BUNDLE_CACHE, [runOptions.platform]);
-                        })
-                        .then(() => {
-                            generator.step("mobilePlatform.runApp");
-                            Log.logMessage("Building and running application.");
-                            return mobilePlatform.runApp(runOptions);
->>>>>>> d2851314
                         })
                         .then(() => {
                             generator.step("Starting App Worker");
