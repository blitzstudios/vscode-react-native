// Copyright (c) Microsoft Corporation. All rights reserved.
// Licensed under the MIT license. See LICENSE file in the project root for details.

import * as path from "path";
<<<<<<< HEAD
import * as fs from "fs";
import stripJsonComments = require("strip-json-comments");
import { stripJsonTrailingComma } from "../common/utils";
=======
import * as vscode from "vscode";
>>>>>>> 774c1a10
import { LoggingDebugSession, Logger, logger, ErrorDestination } from "vscode-debugadapter";
import { DebugProtocol } from "vscode-debugprotocol";
import * as nls from "vscode-nls";
import { getLoggingDirectory, LogHelper, LogLevel } from "../extension/log/LogHelper";
import { ReactNativeProjectHelper } from "../common/reactNativeProjectHelper";
import { ErrorHelper } from "../common/error/errorHelper";
import { InternalErrorCode } from "../common/error/internalErrorCode";
import { InternalError, NestedError } from "../common/error/internalError";
import { ILaunchArgs, IRunOptions, PlatformType } from "../extension/launchArgs";
import { AppLauncher } from "../extension/appLauncher";
import { RNPackageVersions } from "../common/projectVersionHelper";
import { SettingsHelper } from "../extension/settingsHelper";
import { OutputChannelLogger } from "../extension/log/OutputChannelLogger";
import { RNSession } from "./debugSessionWrapper";

nls.config({
    messageFormat: nls.MessageFormat.bundle,
    bundleFormat: nls.BundleFormat.standalone,
})();
const localize = nls.loadMessageBundle();

/**
 * Enum of possible statuses of debug session
 */
export enum DebugSessionStatus {
    /** A session has been just created */
    FirstConnection,
    /** This status is required in order to exclude the possible creation of several debug sessions at the first start */
    FirstConnectionPending,
    /** This status means that an application can be reloaded */
    ConnectionAllowed,
    /** This status means that an application is reloading now, and we shouldn't terminate the current debug session */
    ConnectionPending,
    /** A debuggee connected successfully */
    ConnectionDone,
    /** A debuggee failed to connect */
    ConnectionFailed,
    /** The session is handling disconnect request now */
    Stopping,
    /** The session is stopped */
    Stopped,
}

export interface TerminateEventArgs {
    debugSession: vscode.DebugSession;
    args: any;
}

export interface IAttachRequestArgs
    extends DebugProtocol.AttachRequestArguments,
        IRunOptions,
        vscode.DebugConfiguration {
    webkitRangeMax: number;
    webkitRangeMin: number;
    cwd: string /* Automatically set by VS Code to the currently opened folder */;
    port: number;
    url?: string;
    useHermesEngine: boolean;
    address?: string;
    trace?: string;
    skipFiles?: [];
    sourceMaps?: boolean;
    sourceMapPathOverrides?: { [key: string]: string };
}

export interface ILaunchRequestArgs
    extends DebugProtocol.LaunchRequestArguments,
        IAttachRequestArgs {}

export abstract class DebugSessionBase extends LoggingDebugSession {
    protected static rootSessionTerminatedEventEmitter: vscode.EventEmitter<TerminateEventArgs> =
        new vscode.EventEmitter<TerminateEventArgs>();
    public static readonly onDidTerminateRootDebugSession =
        DebugSessionBase.rootSessionTerminatedEventEmitter.event;

    protected readonly stopCommand: string;
    protected readonly terminateCommand: string;
    protected readonly pwaNodeSessionName: string;

    protected appLauncher: AppLauncher;
    protected projectRootPath: string;
    protected isSettingsInitialized: boolean; // used to prevent parameters reinitialization when attach is called from launch function
    protected previousAttachArgs: IAttachRequestArgs;
    protected cdpProxyLogLevel: LogLevel;
    protected debugSessionStatus: DebugSessionStatus;
    protected nodeSession: vscode.DebugSession | null;
    protected rnSession: RNSession;
    protected vsCodeDebugSession: vscode.DebugSession;
    protected cancellationTokenSource: vscode.CancellationTokenSource;

    constructor(rnSession: RNSession) {
        super();

        // constants definition
        this.pwaNodeSessionName = "pwa-node"; // the name of node debug session created by js-debug extension
        this.stopCommand = "workbench.action.debug.stop"; // the command which simulates a click on the "Stop" button
        this.terminateCommand = "terminate"; // the "terminate" command is sent from the client to the debug adapter in order to give the debuggee a chance for terminating itself

        // variables definition
        this.rnSession = rnSession;
        this.vsCodeDebugSession = rnSession.vsCodeDebugSession;
        this.isSettingsInitialized = false;
        this.debugSessionStatus = DebugSessionStatus.FirstConnection;
        this.cancellationTokenSource = new vscode.CancellationTokenSource();
        this.nodeSession = null;
    }

    protected initializeRequest(
        response: DebugProtocol.InitializeResponse,
        // eslint-disable-next-line @typescript-eslint/no-unused-vars
        args: DebugProtocol.InitializeRequestArguments,
    ): void {
        response.body = response.body || {};

        response.body.supportsConfigurationDoneRequest = true;
        response.body.supportsEvaluateForHovers = true;
        response.body.supportTerminateDebuggee = true;
        response.body.supportsCancelRequest = true;

        this.sendResponse(response);
    }

    protected abstract establishDebugSession(
        attachArgs: IAttachRequestArgs,
        resolve?: (value?: void | PromiseLike<void> | undefined) => void,
    ): void;

    protected async initializeSettings(args: any): Promise<void> {
        if (!this.isSettingsInitialized) {
            let chromeDebugCoreLogs = getLoggingDirectory();
            if (chromeDebugCoreLogs) {
                chromeDebugCoreLogs = path.join(chromeDebugCoreLogs, "DebugSessionLogs.txt");
            }
            let logLevel: string = args.trace;
            if (logLevel) {
                logLevel = logLevel.replace(logLevel[0], logLevel[0].toUpperCase());
                logger.setup(Logger.LogLevel[logLevel], chromeDebugCoreLogs || false);
                this.cdpProxyLogLevel =
                    LogLevel[logLevel] === LogLevel.Verbose ? LogLevel.Custom : LogLevel.None;
            } else {
                logger.setup(Logger.LogLevel.Log, chromeDebugCoreLogs || false);
                this.cdpProxyLogLevel =
                    LogHelper.LOG_LEVEL === LogLevel.Trace ? LogLevel.Custom : LogLevel.None;
            }

            if (typeof args.sourceMaps !== "boolean") {
                args.sourceMaps = true;
            }

            if (typeof args.enableDebug !== "boolean") {
                args.enableDebug = true;
            }

            // Now there is a problem with processing time of 'createFromSourceMap' function of js-debug
            // So we disable this functionality by default https://github.com/microsoft/vscode-js-debug/issues/1033
            if (typeof args.sourceMapRenames !== "boolean") {
                args.sourceMapRenames = false;
            }

            const projectRootPath = SettingsHelper.getReactNativeProjectRoot(args.cwd);
            const isReactProject = await ReactNativeProjectHelper.isReactNativeProject(
                projectRootPath,
            );
            if (!isReactProject) {
                throw ErrorHelper.getInternalError(InternalErrorCode.NotInReactNativeFolderError);
            }

            const appLauncher = await AppLauncher.getOrCreateAppLauncherByProjectRootPath(
                projectRootPath,
            );
            this.appLauncher = appLauncher;
            this.projectRootPath = projectRootPath;
            this.isSettingsInitialized = true;
            this.appLauncher.getOrUpdateNodeModulesRoot(true);
            if (this.vsCodeDebugSession.workspaceFolder) {
                this.appLauncher.updateDebugConfigurationRoot(
                    this.vsCodeDebugSession.workspaceFolder.uri.fsPath,
                );
            }
        }
    }

    protected async disconnectRequest(
        response: DebugProtocol.DisconnectResponse,
        args: DebugProtocol.DisconnectArguments,
        // eslint-disable-next-line @typescript-eslint/no-unused-vars
        request?: DebugProtocol.Request,
    ): Promise<void> {
        if (this.appLauncher) {
            await this.appLauncher.getRnCdpProxy().stopServer();
        }

        this.cancellationTokenSource.cancel();
        this.cancellationTokenSource.dispose();

        // Then we tell the extension to stop monitoring the logcat, and then we disconnect the debugging session
        if (this.previousAttachArgs && this.previousAttachArgs.platform === PlatformType.Android) {
            try {
                this.appLauncher.getMobilePlatform().dispose();
            } catch (err) {
                logger.warn(
                    localize(
                        "CouldNotStopMonitoringLogcat",
                        "Couldn't stop monitoring logcat: {0}",
                        err.message || err,
                    ),
                );
            }
        }

        this.debugSessionStatus = DebugSessionStatus.Stopped;
        await logger.dispose();

        DebugSessionBase.rootSessionTerminatedEventEmitter.fire({
            debugSession: this.vsCodeDebugSession,
            args: {
                forcedStop: !!(<any>args).forcedStop,
            },
        });

        this.sendResponse(response);
    }

    protected terminateWithErrorResponse(error: Error, response: DebugProtocol.Response): void {
        // We can't print error messages after the debugging session is stopped. This could break the extension work.
        if (
            (error instanceof InternalError || error instanceof NestedError) &&
            error.errorCode === InternalErrorCode.CancellationTokenTriggered
        ) {
            return;
        }

        logger.error(error.message);

        this.sendErrorResponse(
            response,
            { format: error.message, id: 1 },
            undefined,
            undefined,
            ErrorDestination.User,
        );
    }

<<<<<<< HEAD
/**
 * Parses settings.json file for workspace root property
 */
export function getProjectRoot(args: any): string {
    const vsCodeRoot = args.cwd ? path.resolve(args.cwd) : path.resolve(args.program, "../..");
    const settingsPath = path.resolve(vsCodeRoot, ".vscode/settings.json");
    try {
        let settingsContent = fs.readFileSync(settingsPath, "utf8");
        settingsContent = stripJsonTrailingComma(stripJsonComments(settingsContent));
        let parsedSettings = JSON.parse(settingsContent);
        let projectRootPath = parsedSettings["react-native-tools.projectRoot"] || parsedSettings["react-native-tools"].projectRoot;
        return path.resolve(vsCodeRoot, projectRootPath);
    } catch (e) {
        logger.verbose(`${settingsPath} file doesn't exist or its content is incorrect. This file will be ignored.`);
        return args.cwd ? path.resolve(args.cwd) : path.resolve(args.program, "../..");
=======
    protected async preparePackagerBeforeAttach(
        args: IAttachRequestArgs,
        reactNativeVersions: RNPackageVersions,
    ): Promise<void> {
        if (!(await this.appLauncher.getPackager().isRunning())) {
            const runOptions: ILaunchArgs = Object.assign(
                { reactNativeVersions },
                this.appLauncher.prepareBaseRunOptions(args),
            );
            this.appLauncher.getPackager().setRunOptions(runOptions);
            await this.appLauncher.getPackager().start();
        }
    }

    protected showError(error: Error): void {
        void vscode.window.showErrorMessage(error.message, {
            modal: true,
        });
        // We can't print error messages via debug session logger after the session is stopped. This could break the extension work.
        if (this.debugSessionStatus === DebugSessionStatus.Stopped) {
            OutputChannelLogger.getMainChannel().error(error.message);
            return;
        }
        logger.error(error.message);
    }

    protected async terminate(): Promise<void> {
        await vscode.commands.executeCommand(this.stopCommand, undefined, {
            sessionId: this.vsCodeDebugSession.id,
        });
>>>>>>> 774c1a10
    }
}<|MERGE_RESOLUTION|>--- conflicted
+++ resolved
@@ -2,13 +2,10 @@
 // Licensed under the MIT license. See LICENSE file in the project root for details.
 
 import * as path from "path";
-<<<<<<< HEAD
 import * as fs from "fs";
 import stripJsonComments = require("strip-json-comments");
 import { stripJsonTrailingComma } from "../common/utils";
-=======
 import * as vscode from "vscode";
->>>>>>> 774c1a10
 import { LoggingDebugSession, Logger, logger, ErrorDestination } from "vscode-debugadapter";
 import { DebugProtocol } from "vscode-debugprotocol";
 import * as nls from "vscode-nls";
@@ -252,7 +249,6 @@
         );
     }
 
-<<<<<<< HEAD
 /**
  * Parses settings.json file for workspace root property
  */
@@ -268,7 +264,8 @@
     } catch (e) {
         logger.verbose(`${settingsPath} file doesn't exist or its content is incorrect. This file will be ignored.`);
         return args.cwd ? path.resolve(args.cwd) : path.resolve(args.program, "../..");
-=======
+    }
+}
     protected async preparePackagerBeforeAttach(
         args: IAttachRequestArgs,
         reactNativeVersions: RNPackageVersions,
@@ -299,6 +296,5 @@
         await vscode.commands.executeCommand(this.stopCommand, undefined, {
             sessionId: this.vsCodeDebugSession.id,
         });
->>>>>>> 774c1a10
     }
 }