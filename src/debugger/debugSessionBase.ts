--- conflicted
+++ resolved
@@ -13,13 +13,7 @@
 import { InternalError, NestedError } from "../common/error/internalError";
 import { ILaunchArgs, IRunOptions, PlatformType } from "../extension/launchArgs";
 import { AppLauncher } from "../extension/appLauncher";
-<<<<<<< HEAD
-import { LogLevel } from "../extension/log/LogHelper";
 import { RNPackageVersions } from "../common/projectVersionHelper";
-import * as nls from "vscode-nls";
-=======
-import { RNPackageVersions } from "../common/projectVersionHelper";
->>>>>>> e599dfdd
 import { SettingsHelper } from "../extension/settingsHelper";
 
 nls.config({
