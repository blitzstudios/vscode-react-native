--- conflicted
+++ resolved
@@ -15,19 +15,13 @@
     public static DEBUGGER_WORKER_FILE_BASENAME = "debuggerWorker";
     public static DEBUGGER_WORKER_FILENAME = Packager.DEBUGGER_WORKER_FILE_BASENAME + ".js";
     private projectPath: string;
-<<<<<<< HEAD
     private sourcesStoragePath: string;
-
-    constructor(projectPath: string, sourcesStoragePath: string) {
-        this.projectPath = projectPath;
-        this.sourcesStoragePath = sourcesStoragePath;
-=======
     private desktopPlatform: IDesktopPlatform;
 
-    constructor(projectPath: string, desktopPlatform: IDesktopPlatform) {
+    constructor(projectPath: string, desktopPlatform: IDesktopPlatform, sourcesStoragePath: string) {
         this.projectPath = projectPath;
         this.desktopPlatform = desktopPlatform;
->>>>>>> 7316707e
+        this.sourcesStoragePath = sourcesStoragePath;
     }
 
     private isRunning(): Q.Promise<boolean> {
