--- conflicted
+++ resolved
@@ -1,4 +1,3 @@
-<<<<<<< HEAD
 ## 5.0.0 (Sleeper)
 * Merging in core changes from  1.10.1 -> 1.13.0
 * Removing packager name customization - handled automatically by repack 4.
@@ -14,7 +13,7 @@
 * Adding in support for overriding the react native packager start command.
 * Enable debugging with module federation.
 * Allow connections to multiple iOS simulators at once.
-=======
+
 ## 1.13.1
 * Add command for expo prebuild directories clean up [#2124](https://github.com/microsoft/vscode-react-native/pull/2124)
 * Integrate expo prebuild to generate react-native app for android and ios platform [#2128](https://github.com/microsoft/vscode-react-native/pull/2128)
@@ -36,7 +35,6 @@
     * Migrate pipeline to 1ES pipeline tempalte - nightly pipeline [#2165](https://github.com/microsoft/vscode-react-native/pull/2165)
     * Bump braces from 3.0.2 to 3.0.3 [#2166](https://github.com/microsoft/vscode-react-native/pull/2166)
     * Bump ws from 7.4.6 to 7.5.10 [#2167](https://github.com/microsoft/vscode-react-native/pull/2167)
->>>>>>> 1bdb1e31
 
 ## 1.13.0
 * Support react-native and expo doctor in command palette [#2116](https://github.com/microsoft/vscode-react-native/pull/2116)
