{
	"name": "vscode-react-native",
	"displayName": "React Native Tools",
	"version": "0.15.0",
	"private": true,
	"publisher": "msjsdiag",
	"icon": "images/icon.png",
	"galleryBanner": {
		"color": "#3B3738",
		"theme": "dark"
	},
	"description": "%reactNative.description%",
	"keywords": [
		"react-native",
		"multi-root ready"
	],
	"bugs": "https://github.com/Microsoft/vscode-react-native/issues",
	"license": "%reactNative.license%",
	"repository": {
		"type": "git",
		"url": "https://github.com/Microsoft/vscode-react-native"
	},
	"engines": {
		"vscode": "^1.33.0"
	},
	"categories": [
		"Debuggers",
		"Other"
	],
	"activationEvents": [
		"onDebugResolve:reactnative",
		"onDebugResolve:reactnativedirect",
		"onDebugInitialConfigurations",
		"onCommand:reactNative.runAndroidSimulator",
		"onCommand:reactNative.runAndroidDevice",
		"onCommand:reactNative.runIosSimulator",
		"onCommand:reactNative.runIosDevice",
		"onCommand:reactNative.runExponent",
		"onCommand:reactNative.startPackager",
		"onCommand:reactNative.stopPackager",
		"onCommand:reactNative.restartPackager",
		"onCommand:reactNative.publishToExpHost",
		"onCommand:reactNative.showDevMenu",
		"onCommand:reactNative.reloadApp",
		"onCommand:reactNative.runInspector"
	],
	"main": "./src/extension/rn-extension",
	"contributes": {
		"commands": [
			{
				"command": "reactNative.runAndroidSimulator",
				"title": "%reactNative.command.runAndroidSimulator.title%",
				"category": "React Native"
			},
			{
				"command": "reactNative.runAndroidDevice",
				"title": "%reactNative.command.runAndroidDevice.title%",
				"category": "React Native"
			},
			{
				"command": "reactNative.runIosSimulator",
				"title": "%reactNative.command.runIosSimulator.title%",
				"category": "React Native"
			},
			{
				"command": "reactNative.runIosDevice",
				"title": "%reactNative.command.runIosDevice.title%",
				"category": "React Native"
			},
			{
				"command": "reactNative.runExponent",
				"title": "%reactNative.command.runExponent.title%",
				"category": "React Native"
			},
			{
				"command": "reactNative.startPackager",
				"title": "%reactNative.command.startPackager.title%",
				"category": "React Native"
			},
			{
				"command": "reactNative.stopPackager",
				"title": "%reactNative.command.stopPackager.title%",
				"category": "React Native"
			},
			{
				"command": "reactNative.restartPackager",
				"title": "%reactNative.command.restartPackager.title%",
				"category": "React Native"
			},
			{
				"command": "reactNative.publishToExpHost",
				"title": "%reactNative.command.publishToExpHost.title%",
				"category": "React Native"
			},
			{
				"command": "reactNative.showDevMenu",
				"title": "%reactNative.command.showDevMenu.title%",
				"category": "React Native"
			},
			{
				"command": "reactNative.reloadApp",
				"title": "%reactNative.command.reloadApp.title%",
				"category": "React Native"
			},
			{
				"command": "reactNative.runInspector",
				"title": "%reactNative.command.runInspector.title%",
				"category": "React Native"
			}
		],
		"debuggers": [
			{
				"type": "reactnative",
				"label": "React Native",
				"runtime": "node",
				"enableBreakpointsFor": {
					"languageIds": [
						"javascript",
						"typescript",
						"javascriptreact",
						"typescriptreact"
					]
				},
				"configurationSnippets": [
					{
						"label": "React Native: Debug Android",
						"description": "%reactNative.snippets.debugAndroid.description%",
						"body": {
							"name": "Debug Android",
							"cwd": "^\"\\${workspaceFolder}\"",
							"type": "reactnative",
							"request": "launch",
							"platform": "android"
						}
					},
					{
						"label": "React Native: Debug iOS",
						"description": "%reactNative.snippets.debugiOS.description%",
						"body": {
							"name": "Debug iOS",
							"cwd": "^\"\\${workspaceFolder}\"",
							"type": "reactnative",
							"request": "launch",
							"platform": "ios"
						}
					},
					{
						"label": "React Native: Debug Windows",
						"description": "%reactNative.snippets.debugWindows.description%",
						"body": {
							"name": "Debug Windows",
							"cwd": "^\"\\${workspaceFolder}\"",
							"type": "reactnative",
							"request": "launch",
							"platform": "windows"
						}
					},
					{
						"label": "React Native: Attach to packager",
						"description": "%reactNative.snippets.attachPackager.description%",
						"body": {
							"name": "Attach to packager",
							"cwd": "^\"\\${workspaceFolder}\"",
							"type": "reactnative",
							"request": "attach"
						}
					},
					{
						"label": "React Native: Debug in Exponent",
						"description": "%reactNative.snippets.debugExpo.description%",
						"body": {
							"name": "Debug in Exponent",
							"cwd": "^\"\\${workspaceFolder}\"",
							"type": "reactnative",
							"request": "launch",
							"platform": "exponent"
						}
					}
				],
				"configurationAttributes": {
					"attach": {
						"required": [
							"cwd"
						],
						"properties": {
							"program": {
								"type": "string",
								"description": "%reactNative.attach.program.description%"
							},
							"cwd": {
								"type": "string",
								"description": "%reactNative.attach.cwd.description%",
								"default": "${workspaceFolder}"
							},
							"sourceMaps": {
								"type": "boolean",
								"description": "%reactNative.attach.sourceMaps.description%",
								"default": false
							},
							"sourceMapPathOverrides": {
								"type": "object",
								"description": "%reactNative.attach.sourceMapsPathOverrides.description%"
							},
							"trace": {
								"type": "string",
								"enum": [
									"verbose",
									"log",
									"warn",
									"error",
									"stop"
								],
								"default": "log",
								"description": "%reactNative.attach.trace.description%"
							},
							"address": {
								"type": "string",
								"description": "%reactNative.attach.address.description%",
								"default": "localhost"
							},
							"port": {
								"type": "string",
								"description": "%reactNative.attach.port.description%",
								"default": "8081"
							},
							"remoteRoot": {
								"type": "string",
								"description": "%reactNative.attach.remoteRoot.description%",
								"default": null
							},
							"localRoot": {
								"type": "string",
								"description": "%reactNative.attach.localRoot.description%",
								"default": "${workspaceFolder}"
							},
							"skipFiles": {
								"type": "array",
								"description": "%reactNative.attach.skipFiles.description%",
								"items": {
									"type": "string"
								},
								"default": []
							},
							"debuggerWorkerUrlPath": {
								"type": "string",
								"description": "%reactNative.attach.debuggerWorkerUrlPath.description%",
								"default": "debugger-ui/"
							}
						}
					},
					"launch": {
						"required": [
							"cwd",
							"platform"
						],
						"properties": {
							"platform": {
								"type": "string",
								"enum": [
									"ios",
									"android",
									"exponent",
									"windows",
									"wpf"
								],
								"description": "%reactNative.launch.platform.description%"
							},
							"program": {
								"type": "string",
								"description": "%reactNative.launch.program.description%"
							},
							"cwd": {
								"type": "string",
								"description": "%reactNative.launch.cwd.description%",
								"default": "${workspaceFolder}"
							},
							"target": {
								"anyOf": [
									{
										"type": "string",
										"enum": [
											"device",
											"simulator"
										]
									},
									{
										"type": "string"
									}
								],
								"default": "simulator",
								"description": "%reactNative.launch.target.description%"
							},
							"sourceMaps": {
								"type": "boolean",
								"description": "%reactNative.launch.sourceMaps.description%",
								"default": false
							},
							"logCatArguments": {
								"type": "array",
								"description": "%reactNative.launch.logCatArguments.description%",
								"default": [
									"*:S",
									"ReactNative:V",
									"ReactNativeJS:V"
								]
							},
							"runArguments": {
								"type": "array",
								"description": "%reactNative.launch.runArguments.description%"
							},
							"env": {
								"type": "object",
								"additionalProperties": {
									"type": "string"
								},
								"description": "%reactNative.launch.env.description%",
								"default": {}
							},
							"envFile": {
								"type": "string",
								"description": "%reactNative.launch.envFile.description%",
								"default": "${workspaceFolder}/.env"
							},
							"variant": {
								"type": "string",
								"description": "%reactNative.launch.variant.description%"
							},
							"scheme": {
								"type": "string",
								"description": "%reactNative.launch.scheme.description%"
							},
							"productName": {
								"type": "string",
								"description": "%reactNative.launch.productName.description%"
							},
							"skipFiles": {
								"type": "array",
								"description": "%reactNative.launch.skipFiles.description%",
								"items": {
									"type": "string"
								},
								"default": []
							},
							"trace": {
								"type": "string",
								"enum": [
									"verbose",
									"log",
									"warn",
									"error",
									"stop"
								],
								"default": "log",
								"description": "%reactNative.launch.trace.description%"
							},
							"debuggerWorkerUrlPath": {
								"type": "string",
								"description": "%reactNative.launch.debuggerWorkerUrlPath.description%",
								"default": "debugger-ui/"
							},
							"launchActivity": {
								"type": "string",
								"description": "%reactNative.launch.launchActivity.description%",
								"default": "MainActivity"
							},
							"expoHostType": {
								"type": "string",
								"enum": [
									"tunnel",
									"lan",
									"local"
								],
								"default": "tunnel",
								"description": "%reactNative.launch.expoHostType.description%"
							}
						}
					}
				}
			},
			{
				"type": "reactnativedirect",
				"label": "React Native Direct - Experimental",
				"runtime": "node",
				"enableBreakpointsFor": {
					"languageIds": [
						"javascript",
						"typescript",
						"javascriptreact",
						"typescriptreact"
					]
				},
				"configurationSnippets": [
					{
						"label": "React Native (Hermes): Debug Android - Experimental",
						"description": "%reactNative.snippets.debugAndroidHermes.description%",
						"body": {
							"name": "Debug Android (Hermes) - Experimental",
							"cwd": "^\"\\${workspaceFolder}\"",
							"type": "reactnativedirect",
							"request": "launch",
							"platform": "android"
						}
					},
					{
						"label": "React Native (Hermes): Attach to Hermes application - Experimental",
						"description": "%reactNative.snippets.attachPackagerHermes.description%",
						"body": {
							"name": "Attach to Hermes application - Experimental",
							"cwd": "^\"\\${workspaceFolder}\"",
							"type": "reactnativedirect",
							"request": "attach"
						}
					}
				],
				"configurationAttributes": {
					"attach": {
						"required": [
							"cwd"
						],
						"properties": {
							"cwd": {
								"type": "string",
								"description": "%reactNative.attach.cwd.description%",
								"default": "${workspaceFolder}"
							},
							"trace": {
								"type": "string",
								"enum": [
									"verbose",
									"log",
									"warn",
									"error",
									"stop"
								],
								"default": "log",
								"description": "%reactNative.attach.trace.description%"
							},
							"address": {
								"type": "string",
								"description": "%reactNative.attach.address.description%",
								"default": "localhost"
							},
							"port": {
								"type": "string",
								"description": "%reactNative.direct.attach.port.description%",
								"default": "8081"
							},
							"skipFiles": {
								"type": "array",
								"description": "%reactNative.attach.skipFiles.description%",
								"items": {
									"type": "string"
								},
								"default": []
							}
						}
					},
					"launch": {
						"required": [
							"cwd",
							"platform"
						],
						"properties": {
							"platform": {
								"type": "string",
								"enum": [
									"android"
								],
								"description": "%reactNative.launch.platform.description%"
							},
							"cwd": {
								"type": "string",
								"description": "%reactNative.launch.cwd.description%",
								"default": "${workspaceFolder}"
							},
							"port": {
								"type": "string",
								"description": "%reactNative.direct.attach.port.description%",
								"default": "8081"
							},
							"target": {
								"anyOf": [
									{
										"type": "string",
										"enum": [
											"device",
											"simulator"
										]
									},
									{
										"type": "string"
									}
								],
								"default": "simulator",
								"description": "%reactNative.launch.target.description%"
							},
							"logCatArguments": {
								"type": "array",
								"description": "%reactNative.launch.logCatArguments.description%",
								"default": [
									"*:S",
									"ReactNative:V",
									"ReactNativeJS:V"
								]
							},
							"runArguments": {
								"type": "array",
								"description": "%reactNative.launch.runArguments.description%"
							},
							"env": {
								"type": "object",
								"additionalProperties": {
									"type": "string"
								},
								"description": "%reactNative.launch.env.description%",
								"default": {}
							},
							"envFile": {
								"type": "string",
								"description": "%reactNative.launch.envFile.description%",
								"default": "${workspaceFolder}/.env"
							},
							"skipFiles": {
								"type": "array",
								"description": "%reactNative.launch.skipFiles.description%",
								"items": {
									"type": "string"
								},
								"default": []
							},
							"trace": {
								"type": "string",
								"enum": [
									"verbose",
									"log",
									"warn",
									"error",
									"stop"
								],
								"default": "log",
								"description": "%reactNative.launch.trace.description%"
							},
							"launchActivity": {
								"type": "string",
								"description": "%reactNative.launch.launchActivity.description%",
								"default": "MainActivity"
							}
						}
					}
				}
			}
		],
		"configuration": {
			"type": "object",
			"title": "%reactNative.configuration.title%",
			"properties": {
				"react-native.ios.runArguments.simulator": {
					"description": "%reactNative.configuration.properties.react-native.ios.runArguments.simulator.description%",
					"type": "array",
					"default": [],
					"scope": "resource"
				},
				"react-native.ios.runArguments.device": {
					"description": "%reactNative.configuration.properties.react-native.ios.runArguments.device.description%",
					"type": "array",
					"default": [],
					"scope": "resource"
				},
				"react-native.ios.env.simulator": {
					"type": "object",
					"additionalProperties": {
						"type": "string"
					},
					"description": "%reactNative.configuration.properties.react-native.ios.env.simulator.description%",
					"default": {},
					"scope": "resource"
				},
				"react-native.ios.env.device": {
					"type": "object",
					"additionalProperties": {
						"type": "string"
					},
					"description": "%reactNative.configuration.properties.react-native.ios.env.device.description%",
					"default": {},
					"scope": "resource"
				},
				"react-native.ios.envFile.simulator": {
					"type": "string",
					"description": "%reactNative.configuration.properties.react-native.ios.envFile.simulator.description%",
					"scope": "resource"
				},
				"react-native.ios.envFile.device": {
					"type": "string",
					"description": "%reactNative.configuration.properties.react-native.ios.envFile.device.description%",
					"scope": "resource"
				},
				"react-native.android.runArguments.simulator": {
					"description": "%reactNative.configuration.properties.react-native.android.runArguments.simulator.description%",
					"type": "array",
					"default": [],
					"scope": "resource"
				},
				"react-native.android.runArguments.device": {
					"description": "%reactNative.configuration.properties.react-native.android.runArguments.device.description%",
					"type": "array",
					"default": [],
					"scope": "resource"
				},
				"react-native.android.env.simulator": {
					"type": "object",
					"additionalProperties": {
						"type": "string"
					},
					"description": "%reactNative.configuration.properties.react-native.android.env.simulator.description%",
					"default": {},
					"scope": "resource"
				},
				"react-native.android.env.device": {
					"type": "object",
					"additionalProperties": {
						"type": "string"
					},
					"description": "%reactNative.configuration.properties.react-native.android.env.device.description%",
					"default": {},
					"scope": "resource"
				},
				"react-native.android.envFile.simulator": {
					"type": "string",
					"description": "%reactNative.configuration.properties.react-native.android.envFile.simulator.description%",
					"scope": "resource"
				},
				"react-native.android.envFile.device": {
					"type": "string",
					"description": "%reactNative.configuration.properties.react-native.android.envFile.device.description%",
					"scope": "resource"
				},
				"react-native.packager.port": {
					"description": "%reactNative.configuration.properties.react-native.packager.port.description%",
					"type": "number",
					"default": 8081,
					"scope": "resource"
				},
				"react-native-tools.reactNativeGlobalCommandName": {
					"description": "%reactNative.configuration.properties.react-native-tools.reactNativeGlobalCommandName.description%",
					"type": "string",
					"scope": "resource"
				},
				"react-native-tools.projectRoot": {
					"description": "%reactNative.configuration.properties.react-native-tools.projectRoot.description%",
					"type": "string",
					"scope": "resource",
					"default": ""
				},
				"react-native-tools.logLevel": {
					"description": "%reactNative.configuration.properties.react-native-tools.logLevel.description%",
					"type": "enum",
					"enum": [
						"Trace",
						"Debug",
						"Info",
						"Warning",
						"Error",
						"None"
					],
					"default": "Info",
					"scope": "resource"
				}
			}
		}
	},
	"scripts": {
		"start": "node node_modules/react-native/local-cli/cli.js start",
		"compile": "node ./node_modules/vscode/bin/compile -watch -p ./",
		"vscode:prepublish": "gulp",
		"test": "node ./test/runTest.js",
		"test-localization": "node ./test/localization/runTest.js",
		"prepare-smoke-tests": "cd test/smoke && gulp prepare-smoke-tests && yarn --cwd ./vscode install",
		"smoke-tests": "cd test/smoke && gulp prepare-smoke-tests && yarn --cwd ./vscode install && yarn --cwd ./vscode/test/smoke mocha",
		"quick-smoke-tests": "cd test/smoke/vscode/test/smoke && yarn mocha --skip-setup"
	},
	"dependencies": {
		"extract-opts": "2.2.0",
		"flatten-source-map": "0.0.2",
<<<<<<< HEAD
		"glob": "^7.1.2",
		"ip": "^1.1.5",
		"mkdirp": "^0.5.1",
=======
		"glob": "^7.1.6",
		"mkdirp": "^1.0.3",
>>>>>>> 573224fa
		"noice-json-rpc": "^1.0.2",
		"options": "0.0.6",
		"q": "1.4.1",
		"qr-image": "^3.2.0",
		"semver": "^6.3.0",
		"source-map": "0.5.2",
		"source-map-resolve": "^0.5.3",
		"strip-json-comments": "2.0.1",
		"typechecker": "2.0.8",
		"ultron": "1.0.2",
<<<<<<< HEAD
		"vscode-cdp-proxy": "^0.2.0",
		"vscode-debugadapter": "^1.37.1",
		"vscode-debugprotocol": "^1.37.0",
=======
		"vscode-chrome-debug-core": "^6.8.8",
		"vscode-debugadapter": "^1.39.1",
		"vscode-debugprotocol": "^1.39.0",
>>>>>>> 573224fa
		"vscode-extension-telemetry": "0.0.5",
		"vscode-nls": "3.2.2",
		"ws": "^3.2.0"
	},
	"devDependencies": {
<<<<<<< HEAD
		"@types/ip": "^1.1.0",
		"@types/mkdirp": "^0.5.2",
		"@types/mocha": "^2.2.40",
		"@types/ncp": "^2.0.2",
		"@types/node": "^10.14.4",
=======
		"@types/mkdirp": "^1.0.0",
		"@types/mocha": "^7.0.2",
		"@types/ncp": "^2.0.3",
		"@types/node": "^10.17.17",
>>>>>>> 573224fa
		"@types/qr-image": "^3.2.0",
		"@types/rimraf": "^2.0.3",
		"@types/semver": "^6.2.1",
		"@types/shelljs": "^0.7.0",
		"@types/source-map": "0.5.2",
		"@types/source-map-support": "^0.2.28",
<<<<<<< HEAD
		"@types/vscode": "^1.33.0",
=======
		"@types/vscode": "1.26.0",
>>>>>>> 573224fa
		"@types/websocket": "0.0.33",
		"@types/ws": "^0.0.39",
		"ansi-colors": "^3.2.4",
		"del": "^2.2.0",
		"devtools-protocol": "0.0.762508",
		"event-stream": "3.3.4",
		"fancy-log": "^1.3.3",
		"gulp": "^4.0.2",
		"gulp-istanbul": "^1.1.3",
		"gulp-mocha": "^7.0.2",
		"gulp-preprocess": "^3.0.3",
		"gulp-sourcemaps": "^2.6.5",
		"gulp-tslint": "^8.1.4",
		"gulp-typescript": "^5.0.1",
		"isparta": "^4.1.1",
<<<<<<< HEAD
		"minimist": "^1.2.0",
		"mocha": "^7.1.1",
		"mocha-junit-reporter": "^1.22.0",
=======
		"minimist": "^1.2.5",
		"mocha": "^7.1.1",
		"mocha-junit-reporter": "^1.23.3",
>>>>>>> 573224fa
		"mocha-multi-reporters": "^1.1.7",
		"ncp": "^2.0.0",
		"plugin-error": "^1.0.1",
		"remap-istanbul": "^0.13.0",
		"rimraf": "^2.7.1",
		"should": "^8.3.0",
		"sinon": "^1.17.3",
		"source-map-support": "^0.4.0",
		"through2": "^2.0.1",
<<<<<<< HEAD
		"tslint": "^5.17.0",
		"typescript": "^3.7.5",
		"vsce": "^1.65.0",
=======
		"tslint": "^5.20.1",
		"typescript": "^2.9.2",
		"vsce": "^1.74.0",
>>>>>>> 573224fa
		"vscode-nls-dev": "^3.3.1",
		"vscode-test": "^1.3.0"
	},
	"extensionDependencies": [
		"ms-vscode.js-debug-nightly"
	]
}<|MERGE_RESOLUTION|>--- conflicted
+++ resolved
@@ -681,14 +681,9 @@
 	"dependencies": {
 		"extract-opts": "2.2.0",
 		"flatten-source-map": "0.0.2",
-<<<<<<< HEAD
-		"glob": "^7.1.2",
+		"glob": "^7.1.6",
 		"ip": "^1.1.5",
-		"mkdirp": "^0.5.1",
-=======
-		"glob": "^7.1.6",
 		"mkdirp": "^1.0.3",
->>>>>>> 573224fa
 		"noice-json-rpc": "^1.0.2",
 		"options": "0.0.6",
 		"q": "1.4.1",
@@ -699,43 +694,26 @@
 		"strip-json-comments": "2.0.1",
 		"typechecker": "2.0.8",
 		"ultron": "1.0.2",
-<<<<<<< HEAD
 		"vscode-cdp-proxy": "^0.2.0",
-		"vscode-debugadapter": "^1.37.1",
-		"vscode-debugprotocol": "^1.37.0",
-=======
-		"vscode-chrome-debug-core": "^6.8.8",
 		"vscode-debugadapter": "^1.39.1",
 		"vscode-debugprotocol": "^1.39.0",
->>>>>>> 573224fa
 		"vscode-extension-telemetry": "0.0.5",
 		"vscode-nls": "3.2.2",
 		"ws": "^3.2.0"
 	},
 	"devDependencies": {
-<<<<<<< HEAD
 		"@types/ip": "^1.1.0",
-		"@types/mkdirp": "^0.5.2",
-		"@types/mocha": "^2.2.40",
-		"@types/ncp": "^2.0.2",
-		"@types/node": "^10.14.4",
-=======
 		"@types/mkdirp": "^1.0.0",
 		"@types/mocha": "^7.0.2",
 		"@types/ncp": "^2.0.3",
 		"@types/node": "^10.17.17",
->>>>>>> 573224fa
 		"@types/qr-image": "^3.2.0",
 		"@types/rimraf": "^2.0.3",
 		"@types/semver": "^6.2.1",
 		"@types/shelljs": "^0.7.0",
 		"@types/source-map": "0.5.2",
 		"@types/source-map-support": "^0.2.28",
-<<<<<<< HEAD
 		"@types/vscode": "^1.33.0",
-=======
-		"@types/vscode": "1.26.0",
->>>>>>> 573224fa
 		"@types/websocket": "0.0.33",
 		"@types/ws": "^0.0.39",
 		"ansi-colors": "^3.2.4",
@@ -751,15 +729,9 @@
 		"gulp-tslint": "^8.1.4",
 		"gulp-typescript": "^5.0.1",
 		"isparta": "^4.1.1",
-<<<<<<< HEAD
-		"minimist": "^1.2.0",
-		"mocha": "^7.1.1",
-		"mocha-junit-reporter": "^1.22.0",
-=======
 		"minimist": "^1.2.5",
 		"mocha": "^7.1.1",
 		"mocha-junit-reporter": "^1.23.3",
->>>>>>> 573224fa
 		"mocha-multi-reporters": "^1.1.7",
 		"ncp": "^2.0.0",
 		"plugin-error": "^1.0.1",
@@ -769,15 +741,9 @@
 		"sinon": "^1.17.3",
 		"source-map-support": "^0.4.0",
 		"through2": "^2.0.1",
-<<<<<<< HEAD
-		"tslint": "^5.17.0",
+		"tslint": "^5.20.1",
 		"typescript": "^3.7.5",
-		"vsce": "^1.65.0",
-=======
-		"tslint": "^5.20.1",
-		"typescript": "^2.9.2",
 		"vsce": "^1.74.0",
->>>>>>> 573224fa
 		"vscode-nls-dev": "^3.3.1",
 		"vscode-test": "^1.3.0"
 	},
