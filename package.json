{
    "name": "vscode-react-native",
    "displayName": "React Native Tools",
    "version": "0.1.2",
    "private": true,
    "publisher": "vsmobile",
    "icon": "images/icon.svg",
    "galleryBanner": {
        "color": "#3B3738",
        "theme": "dark"
    },
    "description": "Code-hinting, debugging and integrated commands for React Native",
    "bugs": "https://github.com/Microsoft/vscode-react-native/issues",
    "license": "SEE LICENSE IN LICENSE.txt",
    "repository": {
        "type": "git",
        "url": "https://github.com/Microsoft/vscode-react-native"
    },
    "engines": {
        "vscode": "^0.10.1"
    },
    "categories": [
        "Debuggers",
        "Other"
    ],
    "activationEvents": [
        "workspaceContains:package.json"
    ],
    "main": "./out/extension/rn-extension",
    "contributes": {
        "commands": [
            {
                "command": "reactNative.runAndroid",
                "title": "React Native: Run Android"
            },
            {
                "command": "reactNative.runIos",
                "title": "React Native: Run iOS"
            },
            {
                "command": "reactNative.startPackager",
                "title": "React Native: Start Packager"
            },
            {
                "command": "reactNative.stopPackager",
                "title": "React Native: Stop Packager"
            }
        ],
        "debuggers": [
            {
                "type": "reactnative",
                "label": "React Native",
                "program": "./out/debugger/nodeDebugWrapper.js",
                "runtime": "node",
                "enableBrekapointsFor": {
                    "languageIds": [
                        "javascript",
                        "typescript",
                        "javascriptreact",
                        "typescriptreact"
                    ]
                },
                "initialConfigurations": [
                    {
                        "name": "Debug Android",
                        "program": "${workspaceRoot}/.vscode/launchReactNative.js",
                        "type": "reactnative",
                        "request": "launch",
                        "platform": "android",
                        "internalDebuggerPort": 9090,
                        "sourceMaps": true,
                        "outDir": "${workspaceRoot}/.vscode/.react"
                    },
                    {
                        "name": "Debug iOS",
                        "program": "${workspaceRoot}/.vscode/launchReactNative.js",
                        "type": "reactnative",
                        "request": "launch",
                        "platform": "ios",
                        "target": "iPhone 5s",
                        "internalDebuggerPort": 9090,
                        "sourceMaps": true,
                        "outDir": "${workspaceRoot}/.vscode/.react"
                    }
                ],
                "configurationAttributes": {
                    "launch": {
                        "required": [
                            "platform",
                            "program"
                        ],
                        "properties": {
                            "platform": {
                                "type": "string",
                                "description": "The platform ('ios' or 'android') to target"
                            },
                            "program": {
                                "type": "string",
                                "description": "The path to launchReactNative.js in the vscode folder"
                            },
                            "target": {
                                "type": "string",
                                "description": "'simulator', 'device', or the name of the emulator to run on"
                            },
                            "internalDebuggerPort": {
                                "type": "number",
                                "description": "A port to be used to enable automatic reloading of breakpoints when sourcemaps change.",
                                "default": 9090
                            }
                        }
                    }
                }
            }
        ]
    },
    "scripts": {
        "start": "node node_modules/react-native/local-cli/cli.js start",
        "compile": "node ./node_modules/vscode/bin/compile -watch -p ./",
        "vscode:prepublish": "gulp",
        "test": "node ./node_modules/vscode/bin/test"
    },
    "dependencies": {
        "applicationinsights": "0.15.8",
        "extract-opts": "2.2.0",
        "getmac": "1.0.7",
        "options": "0.0.6",
        "q": "1.4.1",
        "semver": "5.1.0",
        "typechecker": "2.0.8",
        "ultron": "1.0.2",
        "winreg": "0.0.16",
        "ws": "1.0.1"
    },
    "devDependencies": {
        "del": "^2.2.0",
        "gulp": "^3.9.1",
        "gulp-mocha": "^2.2.0",
<<<<<<< HEAD
        "gulp-sourcemaps": "^1.5.2",
        "gulp-tslint": "^3.3.1",
        "gulp-typescript": "^2.8.0",
        "gulp-util": "^3.0.5",
        "mocha": "^2.4.5",
=======
        "gulp-sourcemaps": "^1.6.0",
        "gulp-tslint": "^4.3.3",
        "gulp-typescript": "^2.12.1",
        "gulp-util": "^3.0.7",
>>>>>>> ce4ddb3b
        "mocha-teamcity-reporter": "^1.0.0",
        "run-sequence": "^1.1.5",
        "sinon": "^1.17.3",
        "should": "^8.3.0",
        "source-map-support": "^0.4.0",
        "through2": "^2.0.1",
        "tslint": "^3.6.0",
        "typescript": "^1.8.9",
        "vsce": "^1.3.0",
        "vscode": "^0.10.7"
    }
}<|MERGE_RESOLUTION|>--- conflicted
+++ resolved
@@ -135,18 +135,11 @@
         "del": "^2.2.0",
         "gulp": "^3.9.1",
         "gulp-mocha": "^2.2.0",
-<<<<<<< HEAD
-        "gulp-sourcemaps": "^1.5.2",
-        "gulp-tslint": "^3.3.1",
-        "gulp-typescript": "^2.8.0",
-        "gulp-util": "^3.0.5",
-        "mocha": "^2.4.5",
-=======
         "gulp-sourcemaps": "^1.6.0",
         "gulp-tslint": "^4.3.3",
         "gulp-typescript": "^2.12.1",
         "gulp-util": "^3.0.7",
->>>>>>> ce4ddb3b
+        "mocha": "^2.4.5",
         "mocha-teamcity-reporter": "^1.0.0",
         "run-sequence": "^1.1.5",
         "sinon": "^1.17.3",
