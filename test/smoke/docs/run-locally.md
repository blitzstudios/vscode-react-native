--- conflicted
+++ resolved
@@ -202,15 +202,10 @@
   * `extensionLogs/ReactNative*` - extension output windows logs
   * `chromedriver.log` - logs of Chrome Driver that are used by Spectron
 * `appium.log` - logs of Appium server
-<<<<<<< HEAD
-
-Also, VS Code instance, that is downloaded and used for running tests, is located in `test/smoke/vscode/test/smoke/resources/.vscode-test` directory.
-=======
 Also, VS Code instance, that is downloaded and used for running tests, is located in `test/smoke/vscode/test/smoke/resources/.vscode-test` directory.
 2. (Linux only) There are some known issues with launching VS Code using virtual display servers:
 ```
 libGL error: No matching fbConfigs or visuals found
 libGL error: failed to load driver: swrast
 ```
-There is a [workaround](https://github.com/microsoft/vscode/issues/3451#issuecomment-217716116) for these issues. Also [make sure to pass virtual display resolution argument to Xvfb, since it may lead to errors on VS Code based on Electron 6](https://github.com/microsoft/vscode/issues/89147#issuecomment-578674329)
->>>>>>> 58726f4d
+There is a [workaround](https://github.com/microsoft/vscode/issues/3451#issuecomment-217716116) for these issues. Also [make sure to pass virtual display resolution argument to Xvfb, since it may lead to errors on VS Code based on Electron 6](https://github.com/microsoft/vscode/issues/89147#issuecomment-578674329)