--- conflicted
+++ resolved
@@ -133,11 +133,7 @@
             // https://facebook.github.io/react-native/docs/debugging#accessing-the-in-app-developer-menu
             const devMenuCallCommand = "adb shell input keyevent 82";
             cp.exec(devMenuCallCommand);
-<<<<<<< HEAD
             await sleep(10 * 1000);
-=======
-            await sleep(1000);
->>>>>>> 7ed29a27
     }
 
     public static async reloadRNAppAndroid(client: WebdriverIO.Client<WebdriverIO.RawResult<null>> & WebdriverIO.RawResult<null>) {
