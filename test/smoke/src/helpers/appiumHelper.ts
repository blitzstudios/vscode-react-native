// Copyright (c) Microsoft Corporation. All rights reserved.
// Licensed under the MIT license. See LICENSE file in the project root for details.

import * as cp from "child_process";
import * as wdio from "webdriverio";
import * as path from "path";
import * as mkdirp from "mkdirp";
import * as kill from "tree-kill";
import * as clipboardy from "clipboardy";
import { SmokeTestsConstants } from "./smokeTestsConstants";
<<<<<<< HEAD
import { sleep } from "./setupEnvironmentHelper";
import { IosSimulatorHelper } from "./iosSimulatorHelper";

let appiumProcess: null | cp.ChildProcess;
type AppiumClient = WebdriverIO.Client<WebdriverIO.RawResult<null>> & WebdriverIO.RawResult<null>;
export enum Platform {
    Android,
    iOS,
}
type XPathSelector = { [TKey in Platform]: string };
type XPathSelectors = { [key: string]: XPathSelector };
=======
import { sleep } from "./utilities";
let appiumProcess: null | cp.ChildProcess;
type AppiumClient = WebdriverIO.Client<WebdriverIO.RawResult<null>> & WebdriverIO.RawResult<null>;
>>>>>>> 224684e6

export class AppiumHelper {
    // Paths for searching UI elements
    public static XPATH: XPathSelectors = {
        RN_RELOAD_BUTTON: {
            [Platform.Android]: "//*[@text='Reload']",
            [Platform.iOS]: "//XCUIElementTypeButton[@name='Reload']",
        },
        RN_ENABLE_REMOTE_DEBUGGING_BUTTON: {
            [Platform.Android]:  "//*[@text='Debug JS Remotely']",
            [Platform.iOS]: "//XCUIElementTypeButton[@name='Debug JS Remotely']",
        },
        RN_STOP_REMOTE_DEBUGGING_BUTTON: {
            [Platform.Android]: "//*[@text='Stop Remote JS Debugging']",
            [Platform.iOS]: "//XCUIElementTypeButton[@name='Stop Remote JS Debugging']",
        },
        RN_DEV_MENU_CANCEL: {
            [Platform.Android]: "//*[@text='Cancel']",
            [Platform.iOS]: "//XCUIElementTypeButton[@name='Cancel']",
        },
        EXPO_ELEMENT_LOAD_TRIGGER: {
            [Platform.Android]: "//*[@text='Home']",
            [Platform.iOS]: "", // todo
        },
    };

    public static runAppium() {
        const appiumLogFolder = path.join(__dirname, "..", "..", "..", "..", SmokeTestsConstants.artifactsDir);
        mkdirp.sync(appiumLogFolder);
        const appiumLogPath = path.join(appiumLogFolder, "appium.log");
        console.log(`*** Executing Appium with logging to ${appiumLogPath}`);
        let appiumCommand = process.platform === "win32" ? "appium.cmd" : "appium";
        // We need to inherit stdio streams because, otherwise, on Windows appium is stuck at the middle of the Expo test.
        // We ignore stdout because --log already does the trick, but keeps stdin and stderr.
        appiumProcess = cp.spawn(appiumCommand, ["--log", appiumLogPath], { stdio: ["inherit", "ignore", "inherit"] });
        appiumProcess.on("exit", () => {
            console.log("*** Appium terminated");
        });
        appiumProcess.on("error", (error) => {
            console.log("Error occurred in Appium process: ", error);
        });
    }

    public static terminateAppium() {
        if (appiumProcess) {
            console.log(`*** Terminating Appium with PID ${appiumProcess.pid}`);
            console.log(`*** Sending SIGINT to Appium process with PID ${appiumProcess.pid}`);
            const errorCallback = (err) => {
                if (err) {
                    console.log("Error occured while terminating Appium");
                    throw err;
                }
            };
            kill(appiumProcess.pid, "SIGINT", errorCallback);
            if (process.platform !== "win32") {
                sleep(10 * 1000);
                // Send a final kill signal to appium process
                // Explanation: https://github.com/appium/appium/issues/12297#issuecomment-472511676
                console.log(`*** Sending SIGINT to Appium process with PID ${appiumProcess.pid} again`);
                if (!appiumProcess.killed) {
                    kill(appiumProcess.pid, "SIGINT", errorCallback);
                }
            }
        }
    }

    public static prepareAttachOptsForAndroidActivity(applicationPackage: string, applicationActivity: string,
                                                      platformVersion: string = SmokeTestsConstants.defaultTargetAndroidPlatformVersion, deviceName: string = SmokeTestsConstants.defaultTargetAndroidDeviceName) {
        return {
            desiredCapabilities: {
                browserName: "",
                platformName: "Android",
                platformVersion: platformVersion,
                deviceName: deviceName,
                appActivity: applicationActivity,
                appPackage: applicationPackage,
                automationName: "UiAutomator2",
                newCommandTimeout: 150,
            },
            port: 4723,
            host: "localhost",
        };
    }

    public static prepareAttachOptsForiOSApp(deviceName: string, appPath: string, platformVersion: string = SmokeTestsConstants.defaultTargetIosPlatformVersion) {
            return {
                desiredCapabilities: {
                    browserName: "",
                    platformName: "iOS",
                    platformVersion: platformVersion,
                    deviceName: deviceName,
                    app: appPath,
                    automationName: "XCUITest",
                    newCommandTimeout: 150,
                },
                port: 4723,
                host: "localhost",
            };
        }

    public static webdriverAttach(attachArgs: any) {
        // Connect to the emulator with predefined opts
        return wdio.remote(attachArgs);
    }

<<<<<<< HEAD
    // Check if appPackage is installed on Android device for waitTime ms
    public static async checkIfAndroidAppIsInstalled(appPackage: string, waitTime: number, waitInitTime?: number) {
        let awaitRetries: number = waitTime / 1000;
        let retry = 1;
        await new Promise((resolve, reject) => {
            let check = setInterval(async () => {
                if (retry % 5 === 0) {
                    console.log(`*** Check if app is being installed with command 'adb shell pm list packages ${appPackage}' for ${retry} time`);
                }
                let result;
                try {
                    result = cp.execSync(`adb shell pm list packages ${appPackage}`).toString().trim();
                } catch (e) {
                    clearInterval(check);
                    reject(`Error occured while check app is installed:\n ${e}`);
                }
                if (result) {
                    clearInterval(check);
                    const initTimeout = waitInitTime || 10000;
                    console.log(`*** Installed ${appPackage} app found, await ${initTimeout}ms for initializing...`);
                    await sleep(initTimeout);
                    resolve();
                } else {
                    retry++;
                    if (retry >= awaitRetries) {
                        clearInterval(check);
                        reject(`${appPackage} not found after ${waitTime}ms`);
                    }
                }
            }, 1000);
        });
    }

    public static async waitUntilIosAppIsInstalled(appBundleId: string, waitTime: number, waitInitTime?: number) {
        // Start watcher for launch events console logs in simulator and wait until needed app is launched
        // TODO is not compatible with parallel test run (race condition)
        let launched = false;
        const predicate = `eventMessage contains "Launch successful for '${appBundleId}'"`;
        const args = ["simctl", "spawn", <string>IosSimulatorHelper.getDevice(), "log", "stream", "--predicate", predicate];
        const proc = cp.spawn("xcrun", args, {stdio: "pipe"});
        proc.stdout.on("data", (data: string) => {
            data = data.toString();
            console.log(data);
            if (data.startsWith("Filtering the log data")) {
                return;
            }
            const regexp = new RegExp(`Launch successful for '${appBundleId}'`);
            if (regexp.test(data)) {
                launched = true;
            }
        });
        proc.stderr.on("error", (data: string) => {
            console.error(data.toString());
        });
        proc.on("error", (err) => {
            console.error(err);
            kill(proc.pid);
        });

        let awaitRetries: number = waitTime / 1000;
        let retry = 1;
        await new Promise((resolve, reject) => {
            const check = setInterval(async () => {
                if (retry % 5 === 0) {
                    console.log(`*** Check if app with bundleId ${appBundleId} is installed, ${retry} attempt`);
                }
                if (launched) {
                    clearInterval(check);
                    const initTimeout = waitInitTime || 10000;
                    console.log(`*** Installed ${appBundleId} app found, await ${initTimeout}ms for initializing...`);
                    await sleep(initTimeout);
                    resolve();
                } else {
                    retry++;
                    if (retry >= awaitRetries) {
                        clearInterval(check);
                        kill(proc.pid, () => {
                            reject(`${appBundleId} not found after ${waitTime}ms`);
                        });
                    }
                }
            }, 1000);
        });
    }

    public static async openExpoApplicationAndroid(client: WebdriverIO.Client<WebdriverIO.RawResult<null>> & WebdriverIO.RawResult<null>, expoURL: string) {
=======
    public static async openExpoApplicationAndroid(client: AppiumClient, expoURL: string) {
>>>>>>> 224684e6
        if (process.platform === "darwin") {
            // Longer way to open Expo app, but
            // it certainly works on Mac
            return this.openExpoAppViaExploreButton(client, expoURL);
        } else {
            // The quickest way to open Expo app,
            // it doesn't work on Mac though
            return this.openExpoAppViaClipboard(client, expoURL);
        }
    }

    /**
     * Enables RN Dev Menu on native app
     * See https://facebook.github.io/react-native/docs/debugging#accessing-the-in-app-developer-menu
     * @param client
     * @param platform
     */
    public static async callRNDevMenu(client: AppiumClient, platform: Platform) {
        switch (platform) {
            case Platform.Android:
                const devMenuCallCommand = "adb shell input keyevent 82";
                cp.exec(devMenuCallCommand);
                await sleep(10 * 1000);
                break;
            case Platform.iOS:
                // Sending Cmd+D doesn't work sometimes but shake gesture works flawlessly
                client.shake();
                await sleep(2 * 1000);
                break;
            default:
                throw new Error("Unknown platform");
        }
    }

<<<<<<< HEAD
    public static async reloadRNApp(client: AppiumClient, platform: Platform) {
=======
    public static async reloadRNAppAndroid(client: AppiumClient) {
>>>>>>> 224684e6
        console.log("*** Reloading React Native application with DevMenu...");
        await client
        .waitUntil(async () => {
            await this.callRNDevMenu(client, platform);
            if (await client.isExisting(this.XPATH.RN_RELOAD_BUTTON[platform])) {
                console.log("*** Reload button found...");
                await client.click(this.XPATH.RN_RELOAD_BUTTON[platform]);
                console.log("*** Reload button clicked...");
                return true;
            }
            return false;
        }, SmokeTestsConstants.enableRemoteJSTimeout, `Remote debugging UI element not found after ${SmokeTestsConstants.enableRemoteJSTimeout}ms`, 1000);
    }

<<<<<<< HEAD
    public static async enableRemoteDebugJS(client: AppiumClient, platform: Platform) {
=======
    public static async enableRemoteDebugJSForRNAndroid(client: AppiumClient) {
>>>>>>> 224684e6
        console.log("*** Enabling Remote JS Debugging for application with DevMenu...");
        await client
        .waitUntil(async () => {
            await this.callRNDevMenu(client, platform);
            if (await client.isExisting(this.XPATH.RN_ENABLE_REMOTE_DEBUGGING_BUTTON[platform])) {
                console.log("*** Debug JS Remotely button found...");
                await client.click(this.XPATH.RN_ENABLE_REMOTE_DEBUGGING_BUTTON[platform]);
                console.log("*** Debug JS Remotely button clicked...");
                return true;
            } else if (await client.isExisting(this.XPATH.RN_STOP_REMOTE_DEBUGGING_BUTTON[platform])) {
                console.log("*** Stop Remote JS Debugging button found, closing Dev Menu...");
                if (await client.isExisting(this.XPATH.RN_DEV_MENU_CANCEL[platform])) {
                    console.log("*** Cancel button found...");
                    await client.click(this.XPATH.RN_DEV_MENU_CANCEL[platform]);
                    console.log("*** Cancel button clicked...");
                    return true;
                } else {
                    return false;
                }
            }
            return false;
        }, SmokeTestsConstants.enableRemoteJSTimeout, `Remote debugging UI element not found after ${SmokeTestsConstants.enableRemoteJSTimeout}ms`, 1000);
    }

    private static async openExpoAppViaClipboard(client: AppiumClient, expoURL: string) {
        // Expo application automatically detects Expo URLs in the clipboard
        // So we are copying expoURL to system clipboard and click on the special "Open from Clipboard" UI element
        console.log(`*** Opening Expo app via clipboard`);
        console.log(`*** Copying ${expoURL} to system clipboard...`);
        clipboardy.writeSync(expoURL);
        const EXPO_OPEN_FROM_CLIPBOARD = "//*[@text='Open from Clipboard']";
        console.log(`*** Searching for ${EXPO_OPEN_FROM_CLIPBOARD} element for click...`);
        // Run Expo app by expoURL
        await client
            .waitForExist(EXPO_OPEN_FROM_CLIPBOARD, 30 * 1000)
            .click(EXPO_OPEN_FROM_CLIPBOARD);
        console.log(`*** ${EXPO_OPEN_FROM_CLIPBOARD} clicked...`);
    }

    private static async openExpoAppViaExploreButton(client: AppiumClient, expoURL: string) {
        console.log(`*** Opening Expo app via "Explore" button`);
        console.log(`*** Pressing "Explore" button...`);
        const EXPLORE_ELEMENT = "//android.widget.Button[@content-desc=\"Explore\"]";
        await client
            .waitForExist(EXPLORE_ELEMENT, 30 * 1000)
            .click(EXPLORE_ELEMENT);
        console.log(`*** Pressing "Search" icon...`);

        // Elements hierarchy:
        // Parent element
        // |- Featured Projects    <- where we start searching
        // |- "Search" button     <- what we are looking for
        //
        const FEATURED_PROJECTS_ELEMENT = "//*[@text=\"Featured Projects\"]";
        await client
            .waitForExist(FEATURED_PROJECTS_ELEMENT, 5 * 1000)
            .click(`${FEATURED_PROJECTS_ELEMENT}//../child::*[2]`);

        console.log(`*** Pasting ${expoURL} to text field...`);
        const FIND_A_PROJECT_ELEMENT = "//*[@text=\"Find a project or enter a URL...\"]";
        await client
            .waitForExist(FIND_A_PROJECT_ELEMENT, 5 * 1000)
            .click(FIND_A_PROJECT_ELEMENT);
        client.keys(expoURL);
        sleep(2 * 1000);

        console.log(`*** Clicking on first found result to run the app`);
        const TAP_TO_ATTEMPT_ELEMENT = "//*[@text=\"Tap to attempt to open project at\"]";
        await client
            .waitForExist(TAP_TO_ATTEMPT_ELEMENT, 10 * 1000)
            .click(`${TAP_TO_ATTEMPT_ELEMENT}//..`); // parent element is the one we should click on
    }
}<|MERGE_RESOLUTION|>--- conflicted
+++ resolved
@@ -8,10 +8,8 @@
 import * as kill from "tree-kill";
 import * as clipboardy from "clipboardy";
 import { SmokeTestsConstants } from "./smokeTestsConstants";
-<<<<<<< HEAD
-import { sleep } from "./setupEnvironmentHelper";
 import { IosSimulatorHelper } from "./iosSimulatorHelper";
-
+import { sleep } from "./utilities";
 let appiumProcess: null | cp.ChildProcess;
 type AppiumClient = WebdriverIO.Client<WebdriverIO.RawResult<null>> & WebdriverIO.RawResult<null>;
 export enum Platform {
@@ -20,11 +18,7 @@
 }
 type XPathSelector = { [TKey in Platform]: string };
 type XPathSelectors = { [key: string]: XPathSelector };
-=======
-import { sleep } from "./utilities";
-let appiumProcess: null | cp.ChildProcess;
-type AppiumClient = WebdriverIO.Client<WebdriverIO.RawResult<null>> & WebdriverIO.RawResult<null>;
->>>>>>> 224684e6
+
 
 export class AppiumHelper {
     // Paths for searching UI elements
@@ -130,7 +124,6 @@
         return wdio.remote(attachArgs);
     }
 
-<<<<<<< HEAD
     // Check if appPackage is installed on Android device for waitTime ms
     public static async checkIfAndroidAppIsInstalled(appPackage: string, waitTime: number, waitInitTime?: number) {
         let awaitRetries: number = waitTime / 1000;
@@ -216,10 +209,7 @@
         });
     }
 
-    public static async openExpoApplicationAndroid(client: WebdriverIO.Client<WebdriverIO.RawResult<null>> & WebdriverIO.RawResult<null>, expoURL: string) {
-=======
     public static async openExpoApplicationAndroid(client: AppiumClient, expoURL: string) {
->>>>>>> 224684e6
         if (process.platform === "darwin") {
             // Longer way to open Expo app, but
             // it certainly works on Mac
@@ -254,11 +244,7 @@
         }
     }
 
-<<<<<<< HEAD
     public static async reloadRNApp(client: AppiumClient, platform: Platform) {
-=======
-    public static async reloadRNAppAndroid(client: AppiumClient) {
->>>>>>> 224684e6
         console.log("*** Reloading React Native application with DevMenu...");
         await client
         .waitUntil(async () => {
@@ -273,11 +259,7 @@
         }, SmokeTestsConstants.enableRemoteJSTimeout, `Remote debugging UI element not found after ${SmokeTestsConstants.enableRemoteJSTimeout}ms`, 1000);
     }
 
-<<<<<<< HEAD
     public static async enableRemoteDebugJS(client: AppiumClient, platform: Platform) {
-=======
-    public static async enableRemoteDebugJSForRNAndroid(client: AppiumClient) {
->>>>>>> 224684e6
         console.log("*** Enabling Remote JS Debugging for application with DevMenu...");
         await client
         .waitUntil(async () => {
